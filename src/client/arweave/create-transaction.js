import client from './client';
import { toTag } from './utils';
import {
  unixTimestamp,
  toISOString,
  isEmpty,
  hasMetadata,
  isValidDate,
  isValidInteger,
} from '../../utils';

<<<<<<< HEAD
async function newTransaction(wallet, newMetadata, tags = []) {
  try {
    const trx = await client.createTransaction({ data: JSON.stringify(newMetadata) }, wallet);
    trx.addTag('Content-Type', 'application/json');
    trx.addTag('Unix-Time', `${unixTimestamp()}`);
    trx.addTag(toTag('version'), process.env.VERSION);
    tags.forEach(([k, v]) => {
      trx.addTag(toTag(k), `${v}`);
    });
    return trx;
  }
  catch (error) {
    console.error(error);
    return new Error('Creating transaction failed: please try reloading your wallet.');
  }
}
=======
async function sendTransaction(wallet, newMetadata, tags) {
  const trx = await client.createTransaction({ data: JSON.stringify(newMetadata) }, wallet);
  trx.addTag('Content-Type', 'application/json');
  trx.addTag('Unix-Time', `${unixTimestamp()}`);
  trx.addTag(toTag('version'), process.env.REACT_APP_VERSION);
  tags.forEach(([k, v]) => {
    trx.addTag(toTag(k), `${v}`);
  });
>>>>>>> 475caed8

export async function signAndPostTransaction(trx, wallet) {
  let postResponse;
  try {
    await client.transactions.sign(trx, wallet); // has no return value
    postResponse = await client.transactions.post(trx);
  }
  catch (error) {
    console.error(error);
    if (!postResponse) {
      return new Error('Signing transaction failed: please try reloading your wallet.');
    }
    return new Error('Posting transaction failed: please try reloading your wallet.');
  }

  if (!isEmpty(postResponse.data.error)) {
    return new Error(`${postResponse.data.error.code}. Posting transaction failed: ` +
      `${postResponse.data.error.msg}`);
  }
  return trx;
}

/**
 * @param {Object} wallet
 * @param {Object} newMetadata Assumed to already be a diff vs `cachedMetadata`
 * @param {Object} cachedMetadata
 * @returns {Object} an Arweave Transaction or an Error object
 */
export async function newMetadataTransaction(wallet, newMetadata, cachedMetadata = {}) {
  const optionalPodcastTags = [
    // TODO: expand this list to be as complete as possible.
    // imgUrl and imageTitle are optional metadata as well, but these do not belong in the tags,
    // as they do not have to be GraphQL-searchable.
    'language',
  ];
  const mandatoryPodcastTags = [
    ['subscribeUrl', newMetadata.subscribeUrl || cachedMetadata.subscribeUrl],
    ['title', newMetadata.title || cachedMetadata.title],
    ['description', newMetadata.description || cachedMetadata.description],
  ];

  try {
    mandatoryPodcastTags.forEach(([name, value]) => {
      if (!value) {
        throw new Error('Could not upload metadata for ' +
          `${mandatoryPodcastTags.title || mandatoryPodcastTags.subscribeUrl}: ` +
          `${name} is missing`);
      }
    });
  }
  catch (ex) {
    return ex;
  }

  const podcastTags = [...mandatoryPodcastTags];
  optionalPodcastTags.forEach(tagName => {
    if (newMetadata[tagName]) podcastTags.push([tagName, newMetadata[tagName]]);
  });

  // Add new categories and keywords in string => string format
  (newMetadata.categories || []).forEach(cat => podcastTags.push(['category', cat]));
  (newMetadata.keywords || []).forEach(key => podcastTags.push(['keyword', key]));

  let episodeBatchTags;
  try {
    episodeBatchTags = episodeTags(newMetadata.episodes, cachedMetadata);
  }
  catch (ex) {
    return ex;
  }

  return newTransaction(wallet, newMetadata, podcastTags.concat(episodeBatchTags));
}

/**
 * @param {Array.<Object>} newEpisodes
 * @param {Array.<Object>} cachedMetadata
 * @returns {[[string, string]]} The metadata transaction tags for the given list of newEpisodes
 */
function episodeTags(newEpisodes, cachedMetadata) {
  if (!newEpisodes.length) { return []; }

  const firstEpisodeDate = newEpisodes[newEpisodes.length - 1].publishedAt;
  const lastEpisodeDate = newEpisodes[0].publishedAt;
  const metadataBatch = getMetadataBatchNumber(cachedMetadata, firstEpisodeDate, lastEpisodeDate);

  return [
    ['firstEpisodeDate', toISOString(firstEpisodeDate)],
    ['lastEpisodeDate', toISOString(lastEpisodeDate)],
    ['metadataBatch', `${metadataBatch}`],
  ];
}

/**
 * @param {Array.<Object>} cachedMetadata
 * @param {Date} firstNewEpisodeDate
 * @param {Date} lastNewEpisodeDate
 * @returns {number}
 *   An integer denoting the batch number for the [firstEpisodeDate, lastEpisodeDate] interval
 */
function getMetadataBatchNumber(cachedMetadata, firstNewEpisodeDate, lastNewEpisodeDate) {
  if (!isValidDate(firstNewEpisodeDate) || !isValidDate(lastNewEpisodeDate)) {
    throw new Error(`Could not upload metadata for ${cachedMetadata.title}: ` +
                     'Invalid date found for one of its episodes.');
  }
  const cachedBatchNumber = Number.parseInt(cachedMetadata.metadataBatch, 10);

  /* First metadata batch for this podcast */
  if (!hasMetadata(cachedMetadata) || !isValidInteger(cachedBatchNumber)) {
    return 0;
  }

  /* Retroactive inserting of metadata */
  // if (cachedMetadata.firstBatch.firstEpisodeDate >= lastNewEpisodeDate) {
  //   return cachedMetadata.firstBatch.count - 1;
  // }

  if (cachedBatchNumber && cachedMetadata.lastEpisodeDate > lastNewEpisodeDate) {
    // return queryMiddleMetadataBatchNumber(cachedMetadata,firstNewEpisodeDate,lastNewEpisodeDate);
    throw new Error('Supplementing existing metadata is not implemented yet.');
  }

  /* Next consecutive metadata batch */
  return cachedBatchNumber + 1;
}<|MERGE_RESOLUTION|>--- conflicted
+++ resolved
@@ -9,13 +9,12 @@
   isValidInteger,
 } from '../../utils';
 
-<<<<<<< HEAD
 async function newTransaction(wallet, newMetadata, tags = []) {
   try {
     const trx = await client.createTransaction({ data: JSON.stringify(newMetadata) }, wallet);
     trx.addTag('Content-Type', 'application/json');
     trx.addTag('Unix-Time', `${unixTimestamp()}`);
-    trx.addTag(toTag('version'), process.env.VERSION);
+    trx.addTag(toTag('version'), process.env.REACT_APP_VERSION);
     tags.forEach(([k, v]) => {
       trx.addTag(toTag(k), `${v}`);
     });
@@ -26,16 +25,6 @@
     return new Error('Creating transaction failed: please try reloading your wallet.');
   }
 }
-=======
-async function sendTransaction(wallet, newMetadata, tags) {
-  const trx = await client.createTransaction({ data: JSON.stringify(newMetadata) }, wallet);
-  trx.addTag('Content-Type', 'application/json');
-  trx.addTag('Unix-Time', `${unixTimestamp()}`);
-  trx.addTag(toTag('version'), process.env.REACT_APP_VERSION);
-  tags.forEach(([k, v]) => {
-    trx.addTag(toTag(k), `${v}`);
-  });
->>>>>>> 475caed8
 
 export async function signAndPostTransaction(trx, wallet) {
   let postResponse;
