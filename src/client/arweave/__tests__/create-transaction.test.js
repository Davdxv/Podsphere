--- conflicted
+++ resolved
@@ -1,9 +1,4 @@
-<<<<<<< HEAD
-import { advanceTo } from 'jest-date-mock';
 import { newMetadataTransaction } from '../create-transaction';
-=======
-import { postPodcastMetadata } from '../create-transaction';
->>>>>>> 475caed8
 // eslint-disable-next-line import/named
 import { addTag, createTransaction } from '../client';
 import { toTag } from '../utils';
