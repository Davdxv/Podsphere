--- conflicted
+++ resolved
@@ -1,20 +1,12 @@
-<<<<<<< HEAD
                     GNU GENERAL PUBLIC LICENSE
                        Version 3, 29 June 2007
 
  Copyright (C) 2007 Free Software Foundation, Inc. <http://fsf.org/>
-=======
-                    GNU AFFERO GENERAL PUBLIC LICENSE
-                       Version 3, 19 November 2007
-
- Copyright (C) 2007 Free Software Foundation, Inc. <https://fsf.org/>
->>>>>>> 12aa149c
  Everyone is permitted to copy and distribute verbatim copies
  of this license document, but changing it is not allowed.
 
                             Preamble
 
-<<<<<<< HEAD
   The GNU General Public License is a free, copyleft license for
 software and other kinds of works.
 
@@ -26,17 +18,6 @@
 GNU General Public License for most of our software; it applies also to
 any other work released this way by its authors.  You can apply it to
 your programs, too.
-=======
-  The GNU Affero General Public License is a free, copyleft license for
-software and other kinds of works, specifically designed to ensure
-cooperation with the community in the case of network server software.
-
-  The licenses for most software and other practical works are designed
-to take away your freedom to share and change the works.  By contrast,
-our General Public Licenses are intended to guarantee your freedom to
-share and change all versions of a program--to make sure it remains free
-software for all its users.
->>>>>>> 12aa149c
 
   When we speak of free software, we are referring to freedom, not
 price.  Our General Public Licenses are designed to make sure that you
@@ -45,7 +26,6 @@
 want it, that you can change the software or use pieces of it in new
 free programs, and that you know you can do these things.
 
-<<<<<<< HEAD
   To protect your rights, we need to prevent others from denying you
 these rights or asking you to surrender the rights.  Therefore, you have
 certain responsibilities if you distribute copies of the software, or if
@@ -84,36 +64,6 @@
 avoid the special danger that patents applied to a free program could
 make it effectively proprietary.  To prevent this, the GPL assures that
 patents cannot be used to render the program non-free.
-=======
-  Developers that use our General Public Licenses protect your rights
-with two steps: (1) assert copyright on the software, and (2) offer
-you this License which gives you legal permission to copy, distribute
-and/or modify the software.
-
-  A secondary benefit of defending all users' freedom is that
-improvements made in alternate versions of the program, if they
-receive widespread use, become available for other developers to
-incorporate.  Many developers of free software are heartened and
-encouraged by the resulting cooperation.  However, in the case of
-software used on network servers, this result may fail to come about.
-The GNU General Public License permits making a modified version and
-letting the public access it on a server without ever releasing its
-source code to the public.
-
-  The GNU Affero General Public License is designed specifically to
-ensure that, in such cases, the modified source code becomes available
-to the community.  It requires the operator of a network server to
-provide the source code of the modified version running there to the
-users of that server.  Therefore, public use of a modified version, on
-a publicly accessible server, gives the public access to the source
-code of the modified version.
-
-  An older license, called the Affero General Public License and
-published by Affero, was designed to accomplish similar goals.  This is
-a different license, not a version of the Affero GPL, but Affero has
-released a new version of the Affero GPL which permits relicensing under
-this license.
->>>>>>> 12aa149c
 
   The precise terms and conditions for copying, distribution and
 modification follow.
@@ -122,11 +72,7 @@
 
   0. Definitions.
 
-<<<<<<< HEAD
   "This License" refers to version 3 of the GNU General Public License.
-=======
-  "This License" refers to version 3 of the GNU Affero General Public License.
->>>>>>> 12aa149c
 
   "Copyright" also means copyright-like laws that apply to other kinds of
 works, such as semiconductor masks.
@@ -603,7 +549,6 @@
 the Program, the only way you could satisfy both those terms and this
 License would be to refrain entirely from conveying the Program.
 
-<<<<<<< HEAD
   13. Use with the GNU Affero General Public License.
 
   Notwithstanding any other provision of this License, you have
@@ -614,64 +559,25 @@
 but the special requirements of the GNU Affero General Public License,
 section 13, concerning interaction through a network will apply to the
 combination as such.
-=======
-  13. Remote Network Interaction; Use with the GNU General Public License.
-
-  Notwithstanding any other provision of this License, if you modify the
-Program, your modified version must prominently offer all users
-interacting with it remotely through a computer network (if your version
-supports such interaction) an opportunity to receive the Corresponding
-Source of your version by providing access to the Corresponding Source
-from a network server at no charge, through some standard or customary
-means of facilitating copying of software.  This Corresponding Source
-shall include the Corresponding Source for any work covered by version 3
-of the GNU General Public License that is incorporated pursuant to the
-following paragraph.
-
-  Notwithstanding any other provision of this License, you have
-permission to link or combine any covered work with a work licensed
-under version 3 of the GNU General Public License into a single
-combined work, and to convey the resulting work.  The terms of this
-License will continue to apply to the part which is the covered work,
-but the work with which it is combined will remain governed by version
-3 of the GNU General Public License.
->>>>>>> 12aa149c
 
   14. Revised Versions of this License.
 
   The Free Software Foundation may publish revised and/or new versions of
-<<<<<<< HEAD
 the GNU General Public License from time to time.  Such new versions will
 be similar in spirit to the present version, but may differ in detail to
 address new problems or concerns.
 
   Each version is given a distinguishing version number.  If the
 Program specifies that a certain numbered version of the GNU General
-=======
-the GNU Affero General Public License from time to time.  Such new versions
-will be similar in spirit to the present version, but may differ in detail to
-address new problems or concerns.
-
-  Each version is given a distinguishing version number.  If the
-Program specifies that a certain numbered version of the GNU Affero General
->>>>>>> 12aa149c
 Public License "or any later version" applies to it, you have the
 option of following the terms and conditions either of that numbered
 version or of any later version published by the Free Software
 Foundation.  If the Program does not specify a version number of the
-<<<<<<< HEAD
 GNU General Public License, you may choose any version ever published
 by the Free Software Foundation.
 
   If the Program specifies that a proxy can decide which future
 versions of the GNU General Public License can be used, that proxy's
-=======
-GNU Affero General Public License, you may choose any version ever published
-by the Free Software Foundation.
-
-  If the Program specifies that a proxy can decide which future
-versions of the GNU Affero General Public License can be used, that proxy's
->>>>>>> 12aa149c
 public statement of acceptance of a version permanently authorizes you
 to choose that version for the Program.
 
@@ -725,27 +631,17 @@
 state the exclusion of warranty; and each file should have at least
 the "copyright" line and a pointer to where the full notice is found.
 
-<<<<<<< HEAD
     {one line to give the program's name and a brief idea of what it does.}
     Copyright (C) {year}  {name of author}
 
     This program is free software: you can redistribute it and/or modify
     it under the terms of the GNU General Public License as published by
     the Free Software Foundation, either version 3 of the License, or
-=======
-    <one line to give the program's name and a brief idea of what it does.>
-    Copyright (C) <year>  <name of author>
-
-    This program is free software: you can redistribute it and/or modify
-    it under the terms of the GNU Affero General Public License as published
-    by the Free Software Foundation, either version 3 of the License, or
->>>>>>> 12aa149c
     (at your option) any later version.
 
     This program is distributed in the hope that it will be useful,
     but WITHOUT ANY WARRANTY; without even the implied warranty of
     MERCHANTABILITY or FITNESS FOR A PARTICULAR PURPOSE.  See the
-<<<<<<< HEAD
     GNU General Public License for more details.
 
     You should have received a copy of the GNU General Public License
@@ -776,25 +672,4 @@
 may consider it more useful to permit linking proprietary applications with
 the library.  If this is what you want to do, use the GNU Lesser General
 Public License instead of this License.  But first, please read
-<http://www.gnu.org/philosophy/why-not-lgpl.html>.
-=======
-    GNU Affero General Public License for more details.
-
-    You should have received a copy of the GNU Affero General Public License
-    along with this program.  If not, see <https://www.gnu.org/licenses/>.
-
-Also add information on how to contact you by electronic and paper mail.
-
-  If your software can interact with users remotely through a computer
-network, you should also make sure that it provides a way for users to
-get its source.  For example, if your program is a web application, its
-interface could display a "Source" link that leads users to an archive
-of the code.  There are many ways you could offer source, and different
-solutions will be better for different programs; see section 13 for the
-specific requirements.
-
-  You should also get your employer (if you work as a programmer) or school,
-if any, to sign a "copyright disclaimer" for the program, if necessary.
-For more information on this, and how to apply and follow the GNU AGPL, see
-<https://www.gnu.org/licenses/>.
->>>>>>> 12aa149c
+<http://www.gnu.org/philosophy/why-not-lgpl.html>.